//
//  EpisodeTests.swift
//  Created by BBruch on 11.04.20.
//

import Combine
import XCTest
@testable import rick_morty_swift_api

final class EpisodeTests: XCTestCase {
    
<<<<<<< HEAD
    let client = RMClient()
=======
    let client = Client()
    var cancellable: AnyCancellable?
>>>>>>> 4f6449fc
    
    func testRequestEpisodeByID() {
        
        let expectation = XCTestExpectation(description: "Request one episode by ID")
        
        cancellable = client.episode().getEpisodeByID(id: 1)
            .sink(receiveCompletion: { _ in }, receiveValue: { episode in
                print(episode.name)
                expectation.fulfill()
            })
        wait(for: [expectation], timeout: 10.0)
    }
    
    func testRequestEpisodeByIDError() {
        
        let expectation = XCTestExpectation(description: "Test error handling for id")
        
        cancellable = client.episode().getEpisodeByID(id: -1)
            .sink(receiveCompletion: { completion in
                switch completion {
                case .finished:
                    print("Publisher finished")
                case .failure(let error):
                    print(error)
                    expectation.fulfill()
                }
            }, receiveValue: { _ in })
        wait(for: [expectation], timeout: 10.0)
    }
    
    func testRequestEpisodeByURL() {
        
        let expectation = XCTestExpectation(description: "Request one episode by URL")
        
        cancellable = client.episode().getEpisodeByURL(url: "https://rickandmortyapi.com/api/episode/1")
            .sink(receiveCompletion: { _ in }, receiveValue: { episode in
                print(episode.name)
                expectation.fulfill()
            })
        wait(for: [expectation], timeout: 10.0)
    }
    
    func testRequestEpisodeByURLError() {
        
        let expectation = XCTestExpectation(description: "Test error handling for URL")
        
        cancellable = client.episode().getEpisodeByURL(url: "")
            .sink(receiveCompletion: { completion in
                switch completion {
                case .finished:
                    print("Publisher finished")
                case .failure(let error):
                    print(error)
                    expectation.fulfill()
                }
            }, receiveValue: { _ in })
        wait(for: [expectation], timeout: 10.0)
    }
    
    func testRequestEpisodesByIDs() {
        
        let expectation = XCTestExpectation(description: "Request multiple episodes by IDs")
        
        cancellable = client.episode().getEpisodesByID(ids: [1,2,3])
            .sink(receiveCompletion: { _ in }, receiveValue: { episodes in
                episodes.forEach() { print ($0.name) }
                expectation.fulfill()
            })
        wait(for: [expectation], timeout: 10.0)
    }
    
    func testRequestEpisodesByIDsError() {
        
        let expectation = XCTestExpectation(description: "Request multiple episodes by IDs")
        
        cancellable = client.episode().getEpisodesByID(ids: [0])
            .sink(receiveCompletion: { completion in
                switch completion {
                case .finished:
                    print("Publisher finished")
                case .failure(let error):
                    print(error)
                    expectation.fulfill()
                }
            }, receiveValue: { _ in })
        wait(for: [expectation], timeout: 10.0)
    }
    
    func testRequestEpisodesByPageNumber() {
        
        let expectation = XCTestExpectation(description: "Request episodes by page number")
        
        cancellable = client.episode().getEpisodesByPageNumber(pageNumber: 1)
            .sink(receiveCompletion: { _ in }, receiveValue: { episodes in
                episodes.forEach() { print ($0.name) }
                expectation.fulfill()
            })
        wait(for: [expectation], timeout: 10.0)
    }
    
    func testRequestEpisodesByPageNumberError() {
        
        let expectation = XCTestExpectation(description: "Test error handling for page")
        
        cancellable = client.episode().getEpisodesByPageNumber(pageNumber: 123)
            .sink(receiveCompletion: { completion in
                switch completion {
                case .finished:
                    print("Publisher finished")
                case .failure(let error):
                    print(error)
                    expectation.fulfill()
                }
            }, receiveValue: { _ in })
        wait(for: [expectation], timeout: 10.0)
    }
    
    func testRequestAllEpisodes() {
        
        let expectation = XCTestExpectation(description: "Request all episodes")
        
        cancellable = client.episode().getAllEpisodes()
            .sink(receiveCompletion: { _ in }, receiveValue: { episodes in
                episodes.forEach() { print ($0.name) }
                expectation.fulfill()
            })
        wait(for: [expectation], timeout: 10.0)
    }
    
    func testRequestFilterEpisodes() {
        
        let expectation = XCTestExpectation(description: "Request episodes by filter parameter")
        
        let filter = client.episode().createEpisodeFilter(name: "Pilot", episode: nil)
        
        cancellable = client.episode().getEpisodesByFilter(filter: filter)
            .sink(receiveCompletion: { _ in }, receiveValue: { episodes in
                episodes.forEach() { print ($0.name) }
                expectation.fulfill()
            })
        wait(for: [expectation], timeout: 10.0)
    }
    
    func testRequestFilterEpisodesError() {
        
        let expectation = XCTestExpectation(description: "Test error handling for filter")
        
        let filter = client.episode().createEpisodeFilter(name: "Test", episode: "123")
        
        cancellable = client.episode().getEpisodesByFilter(filter: filter)
            .sink(receiveCompletion: { completion in
                switch completion {
                case .finished:
                    print("Publisher finished")
                case .failure(let error):
                    print(error)
                    expectation.fulfill()
                }
            }, receiveValue: { _ in })
        wait(for: [expectation], timeout: 10.0) 
    }
    
    static var allTests = [
        ("testRequestEpisodeByID", testRequestEpisodeByID),
        ("testRequestEpisodeByID", testRequestEpisodeByIDError),
        ("testRequestEpisodeByURL", testRequestEpisodeByURL),
        ("testRequestEpisodeByURLError", testRequestEpisodeByURLError),
        ("testRequestEpisodesByIDs", testRequestEpisodesByIDs),
        ("testRequestEpisodesByIDsError", testRequestEpisodesByIDsError),
        ("testRequestEpisodesByPageNumber", testRequestEpisodesByPageNumber),
        ("testRequestEpisodesByPageNumberError", testRequestEpisodesByPageNumberError),
        ("testRequestAllEpisodes", testRequestAllEpisodes),
        ("testRequestFilterEpisodes", testRequestFilterEpisodes),
        ("testRequestFilterEpisodesError", testRequestFilterEpisodesError),
    ]
}<|MERGE_RESOLUTION|>--- conflicted
+++ resolved
@@ -9,12 +9,8 @@
 
 final class EpisodeTests: XCTestCase {
     
-<<<<<<< HEAD
     let client = RMClient()
-=======
-    let client = Client()
     var cancellable: AnyCancellable?
->>>>>>> 4f6449fc
     
     func testRequestEpisodeByID() {
         
