--- conflicted
+++ resolved
@@ -9,13 +9,10 @@
 
 final class LocationTests: XCTestCase {
     
-<<<<<<< HEAD
+
     let client = RMClient()
-=======
-    let client = Client()
     var cancellable: AnyCancellable?
->>>>>>> 4f6449fc
-    
+
     func testRequestLocationByID() {
         
         let expectation = XCTestExpectation(description: "Request one location by id")
